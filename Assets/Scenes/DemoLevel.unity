--- conflicted
+++ resolved
@@ -268,8 +268,6 @@
       insertIndex: -1
       addedObject: {fileID: 2143276686}
   m_SourcePrefab: {fileID: 100100000, guid: cabcb963346bb984bb8a4382066987e1, type: 3}
-<<<<<<< HEAD
-=======
 --- !u!1 &421594031
 GameObject:
   m_ObjectHideFlags: 0
@@ -393,7 +391,6 @@
     y: 0
     width: 1
     height: 1
->>>>>>> b0756f3c
 --- !u!4 &627683181 stripped
 Transform:
   m_CorrespondingSourceObject: {fileID: 6454081626074230336, guid: cabcb963346bb984bb8a4382066987e1, type: 3}
