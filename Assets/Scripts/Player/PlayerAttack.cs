using UnityEngine;
using UnityEngine.InputSystem;
using UnityEngine.Windows;
<<<<<<< HEAD

=======
>>>>>>> b7187601
public class PlayerAttack : MonoBehaviour
{
    [Header("Attack Settings")]
    [SerializeField] private float attackRange = 2f;        // how far the raycast reaches
    [SerializeField] private float attackDamage = 10f;       // damage dealt
    [SerializeField] private float attackCooldown = 0.8f;   // delay between attacks

    private InputAction attack;
    private PlayerInput input;

    private float nextAttackTime = 0f;

    private void Awake()
    {
        input = GetComponent<PlayerInput>();

        // Safer: get Attack from the *current* map
        attack = input.currentActionMap.FindAction("Attack", throwIfNotFound: true);
    }

    private void OnEnable()
    {
        attack.Enable();
        attack.performed += OnAttackPerformed;
    }

    private void OnDisable()
    {
        attack.performed -= OnAttackPerformed;
        attack.Disable();
    }

    private void OnAttackPerformed(InputAction.CallbackContext ctx)
    {
        if (Time.time < nextAttackTime) return;

        Debug.Log("Attack input received");
        CheckForEnemyHit();
        nextAttackTime = Time.time + attackCooldown;
        Debug.Log("Player Attacked!");
    }

    private void CheckForEnemyHit()
    {
        RaycastHit hit;
        Vector3 origin = transform.position + Vector3.up * 0.6f; // lift slightly from ground
        Vector3 direction = transform.forward;

        if (Physics.Raycast(origin, direction, out hit, attackRange))
        {
            if (hit.collider.CompareTag("Enemy"))
            {
                EnemyHealth enemyHealth = hit.collider.GetComponent<EnemyHealth>();
                if (enemyHealth != null)
                {
                    enemyHealth.TakeDamage(attackDamage);
                    Debug.Log($"Enemy {hit.collider.name} took {attackDamage} damage!");
                }
            }
        }

        // visualize ray for debugging
        Debug.DrawRay(origin, direction * attackRange, Color.red, 10f);
    }
}<|MERGE_RESOLUTION|>--- conflicted
+++ resolved
@@ -1,10 +1,6 @@
 using UnityEngine;
 using UnityEngine.InputSystem;
 using UnityEngine.Windows;
-<<<<<<< HEAD
-
-=======
->>>>>>> b7187601
 public class PlayerAttack : MonoBehaviour
 {
     [Header("Attack Settings")]
