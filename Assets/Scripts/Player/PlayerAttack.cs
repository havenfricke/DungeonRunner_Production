using UnityEngine;
using UnityEngine.InputSystem;
using UnityEngine.Windows;
public class PlayerAttack : MonoBehaviour
{
    [Header("Attack Settings")]
    [SerializeField] private float attackRange = 2f;        // how far the raycast reaches
    [SerializeField] private float attackDamage = 10f;       // damage dealt
    [SerializeField] private float attackCooldown = 0.8f;   // delay between attacks

    private InputAction attack;
    private PlayerInput input;

    private float nextAttackTime = 0f;

<<<<<<< HEAD
    public AudioClip attackSound;
    public AudioClip damageSound;

    void Update()
    {
        // Left click + cooldown check
        if (Input.GetMouseButtonDown(0) && Time.time >= nextAttackTime)
        {
            CheckForEnemyHit();
            nextAttackTime = Time.time + attackCooldown;
            Debug.Log("Player Attacked!");
            AudioManager.Instance.PlaySFX(attackSound);
        }
=======
    private void Awake()
    {
        input = GetComponent<PlayerInput>();

        // Safer: get Attack from the *current* map
        attack = input.currentActionMap.FindAction("Attack", throwIfNotFound: true);
    }

    private void OnEnable()
    {
        attack.Enable();
        attack.performed += OnAttackPerformed;
    }

    private void OnDisable()
    {
        attack.performed -= OnAttackPerformed;
        attack.Disable();
    }

    private void OnAttackPerformed(InputAction.CallbackContext ctx)
    {
        if (Time.time < nextAttackTime) return;

        Debug.Log("Attack input received");
        CheckForEnemyHit();
        nextAttackTime = Time.time + attackCooldown;
        Debug.Log("Player Attacked!");
>>>>>>> b0756f3c
    }

    private void CheckForEnemyHit()
    {
        RaycastHit hit;
        Vector3 origin = transform.position + Vector3.up * 0.6f; // lift slightly from ground
        Vector3 direction = transform.forward;

        if (Physics.Raycast(origin, direction, out hit, attackRange))
        {
            if (hit.collider.CompareTag("Enemy"))
            {
                EnemyHealth enemyHealth = hit.collider.GetComponent<EnemyHealth>();
                if (enemyHealth != null)
                {
                    enemyHealth.TakeDamage(attackDamage);
                    AudioManager.Instance.PlaySFX(damageSound, 0.4f);
                    Debug.Log($"Enemy {hit.collider.name} took {attackDamage} damage!");
                }
            }
        }

        // visualize ray for debugging
        Debug.DrawRay(origin, direction * attackRange, Color.red, 10f);
    }
}<|MERGE_RESOLUTION|>--- conflicted
+++ resolved
@@ -13,7 +13,6 @@
 
     private float nextAttackTime = 0f;
 
-<<<<<<< HEAD
     public AudioClip attackSound;
     public AudioClip damageSound;
 
@@ -27,36 +26,6 @@
             Debug.Log("Player Attacked!");
             AudioManager.Instance.PlaySFX(attackSound);
         }
-=======
-    private void Awake()
-    {
-        input = GetComponent<PlayerInput>();
-
-        // Safer: get Attack from the *current* map
-        attack = input.currentActionMap.FindAction("Attack", throwIfNotFound: true);
-    }
-
-    private void OnEnable()
-    {
-        attack.Enable();
-        attack.performed += OnAttackPerformed;
-    }
-
-    private void OnDisable()
-    {
-        attack.performed -= OnAttackPerformed;
-        attack.Disable();
-    }
-
-    private void OnAttackPerformed(InputAction.CallbackContext ctx)
-    {
-        if (Time.time < nextAttackTime) return;
-
-        Debug.Log("Attack input received");
-        CheckForEnemyHit();
-        nextAttackTime = Time.time + attackCooldown;
-        Debug.Log("Player Attacked!");
->>>>>>> b0756f3c
     }
 
     private void CheckForEnemyHit()
